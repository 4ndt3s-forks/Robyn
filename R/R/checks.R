--- conflicted
+++ resolved
@@ -79,20 +79,10 @@
   if (is.null(date_var) | length(date_var) > 1 | !(date_var %in% names(dt_input))) {
     stop("You must provide only 1 correct date variable name for 'date_var'")
   }
-<<<<<<< HEAD
   dt_input <- arrange(dt_input, vars(date_var))
   dt_input[, date_var][[1]] <- as.Date(dt_input[, date_var][[1]], origin = "1970-01-01")
   date_var_dates <- dt_input[, date_var][[1]]
   if (any(table(date_var_dates) > 1)) {
-=======
-  dt_input <- as.data.table(dt_input)
-  dt_input <- dt_input[order(get(date_var))]
-  date_var_idate <- as.IDate(dt_input[, get(date_var)])
-  dt_input[, (date_var) := date_var_idate]
-  inputLen <- length(date_var_idate)
-  inputLenUnique <- length(unique(date_var_idate))
-  if (inputLen != inputLenUnique) {
->>>>>>> c3b1cf78
     stop("Date variable has duplicated dates. Please clean data first")
   }
   if (any(is.na(date_var_idate) | is.infinite(date_var_idate))) {
@@ -283,7 +273,6 @@
 }
 
 check_windows <- function(dt_input, date_var, all_media, window_start, window_end) {
-<<<<<<< HEAD
   dates_vec <- as.Date(dt_input[, date_var][[1]], origin = "1970-01-01")
   window_start <- as.Date(as.character(window_start), "%Y-%m-%d", origin = "1970-01-01")
   window_end <- as.Date(as.character(window_end), "%Y-%m-%d", origin = "1970-01-01")
@@ -291,11 +280,6 @@
   if (is.null(window_start)) {
     window_start <- min(dates_vec)
   } else if (is.na(window_start)) {
-=======
-  if (is.null(window_start)) {
-    window_start <- min(as.character(dt_input[, get(date_var)]))
-  } else if (is.na(as.Date(window_start, "%Y-%m-%d"))) {
->>>>>>> c3b1cf78
     stop("'window_start' must have format '2020-12-31'")
   } else if (window_start < min(as.character(dt_input[, get(date_var)]))) {
     window_start <- min(as.character(dt_input[, get(date_var)]))
@@ -305,13 +289,8 @@
   }
 
   rollingWindowStartWhich <- which.min(abs(difftime(
-<<<<<<< HEAD
     dates_vec,
     window_start,
-=======
-    as.Date(dt_input[, get(date_var)]),
-    as.Date(window_start),
->>>>>>> c3b1cf78
     units = "days"
   )))
   if (!(as.Date(window_start) %in% dt_input[, get(date_var)])) {
@@ -321,13 +300,8 @@
   refreshAddedStart <- window_start
 
   if (is.null(window_end)) {
-<<<<<<< HEAD
     window_end <- max(dates_vec)
   } else if (is.na(window_end)) {
-=======
-    window_end <- max(as.character(dt_input[, get(date_var)]))
-  } else if (is.na(as.Date(window_end, "%Y-%m-%d"))) {
->>>>>>> c3b1cf78
     stop("'window_end' must have format '2020-12-31'")
   } else if (window_end > max(as.character(dt_input[, get(date_var)]))) {
     window_end <- max(as.character(dt_input[, get(date_var)]))
@@ -336,16 +310,9 @@
     window_end <- max(as.character(dt_input[, get(date_var)]))
     message("'window_end' must be >= 'window_start.' It's set to latest date in input data")
   }
-
-<<<<<<< HEAD
   rollingWindowEndWhich <- which.min(abs(difftime(dates_vec, window_end, units = "days")))
   if (!(window_end %in% dates_vec)) {
     window_end <- dt_input[rollingWindowEndWhich, date_var][[1]]
-=======
-  rollingWindowEndWhich <- which.min(abs(difftime(as.Date(dt_input[, get(date_var)]), as.Date(window_end), units = "days")))
-  if (!(as.Date(window_end) %in% dt_input[, get(date_var)])) {
-    window_end <- dt_input[rollingWindowEndWhich, get(date_var)]
->>>>>>> c3b1cf78
     message("'window_end' is adapted to the closest date contained in input data: ", window_end)
   }
   rollingWindowLength <- rollingWindowEndWhich - rollingWindowStartWhich + 1
