# Copyright (c) Meta Platforms, Inc. and its affiliates.

# This source code is licensed under the MIT license found in the
# LICENSE file in the root directory of this source tree.

####################################################################
#' Input Data Check & Transformation
#'
#' \code{robyn_inputs()} is the function to input all model parameters and
#' check input correctness for the initial model build. It includes the
#' engineering process results that conducts trend, season,
#' holiday & weekday decomposition using Facebook's time-series forecasting
#' library \code{prophet} and fit a nonlinear model to spend and exposure
#' metrics in case exposure metrics are used in \code{paid_media_vars}.
#'
#' @section Guide for calibration source:
#'  \enumerate{
#'    \item We strongly recommend to use experimental and causal results
#'    that are considered ground truth to calibrate MMM. Usual experiment
#'    types are people-based (e.g. Facebook conversion lift) and
#'    geo-based (e.g. Facebook GeoLift).
#'    \item Currently, Robyn only accepts point-estimate as calibration
#'    input. For example, if 10k$ spend is tested against a hold-out
#'    for channel A, then input the incremental return as point-estimate
#'    as the example below.
#'    \item The point-estimate has to always match the spend in the variable.
#'    For example, if channel A usually has 100k$ weekly spend and the
#'    experimental HO is 70%, input the point-estimate for the 30k$, not the 70k$.
#' }
#'
#' @param dt_input data.frame. Raw input data. Load simulated
#' dataset using \code{data("dt_simulated_weekly")}
#' @param dt_holidays data.frame. Raw input holiday data. Load standard
#' Prophet holidays using \code{data("dt_prophet_holidays")}
#' @param date_var Character. Name of date variable. Daily, weekly
#' and monthly data supported. Weekly requires week-start of Monday or Sunday.
#' \code{date_var} must have format "2020-01-01" (YYY-MM-DD).
#' Default to automatic date detection.
#' @param dep_var Character. Name of dependent variable. Only one allowed
#' @param dep_var_type Character. Type of dependent variable
#' as "revenue" or "conversion". Will be used to calculate ROI or CPI,
#' respectively. Only one allowed and case sensitive.
#' @param paid_media_spends Character vector. When using exposure level
#' metrics (impressions, clicks, GRP etc) in \code{paid_media_vars}, provide
#' corresponding spends for ROAS calculation. For spend metrics in
#' \code{paid_media_vars}, use the same name. \code{media_spend_vars} must
#' have same order and same length as \code{paid_media_vars}.
#' @param paid_media_vars Character vector. Recommended to use exposure
#' level metrics (impressions, clicks, GRP etc) other than spend. Also
#' recommended to split media channel into sub-channels
#' (e.g. fb_retargeting, fb_prospecting, etc.) to gain more variance.
#' \code{paid_media_vars} only accepts numerical variable.
#' @param paid_media_signs Character vector. Choose any of
#' \code{c("default", "positive", "negative")}. Control
#' the signs of coefficients for paid_media_vars. Must have same
#' order and same length as \code{paid_media_vars}. By default it's
#' set to 'positive'.
#' @param context_vars Character vector. Typically competitors,
#' price & promotion, temperature, unemployment rate, etc.
#' @param context_signs Character vector. Choose any of
#' \code{c("default", "positive", "negative")}. Control
#' the signs of coefficients for context_vars. Must have same
#' order and same length as \code{context_vars}. By default it's
#' set to 'defualt'.
#' @param organic_vars Character vector. Typically newsletter sendings,
#' push-notifications, social media posts etc. Compared to paid_media_vars
#' organic_vars are often  marketing activities without clear spends.
#' @param organic_signs Character vector. Choose any of
#' "default", "positive", "negative". Control
#' the signs of coefficients for organic_signs. Must have same
#' order and same length as \code{organic_vars}. By default it's
#' set to "positive".
#' @param factor_vars Character vector. Specify which of the provided
#' variables in organic_vars or context_vars should be forced as a factor.
#' @param prophet_vars Character vector. Include any of "trend",
#' "season", "weekday", "holiday". Are case-sensitive. Highly recommended
#' to use all for daily data and "trend", "season", "holiday" for
#' weekly and above cadence.
#' @param prophet_signs Character vector. Choose any of
#' "default", "positive", "negative". Control
#' the signs of coefficients for prophet variables. Must have same
#' order and same length as \code{prophet_vars}. By default it's
#' set to "default".
#' @param prophet_country Character. Only one country allowed once.
#' Including national holidays for 59 countries, whose list can
#' be found loading \code{data("dt_prophet_holidays")}.
#' @param adstock Character. Choose any of "geometric", "weibull_cdf",
#' "weibull_pdf". Weibull adstock is a two-parametric function and thus more
#' flexible, but takes longer time than the traditional geometric one-parametric
#' function. CDF, or cumulative density function of the Weibull function allows
#' changing decay rate over time in both C and S shape, while the peak value will
#' always stay at the first period, meaning no lagged effect. PDF, or the
#' probability density function, enables peak value occurring after the first
#' period when shape >=1, allowing lagged effect. Run \code{plot_adstock()} to
#' see the difference visually. Time estimation: with geometric adstock, 2000
#' iterations * 5 trials on 8 cores, it takes less than 30 minutes. Both Weibull
#' options take up to twice as much time.
#' @param hyperparameters List. Contains hyperparameter lower and upper bounds.
#' Names of elements in list must be identical to output of \code{hyper_names()}.
#' To fix hyperparameter values, provide only one value.
#' @param window_start,window_end Character. Set start and end dates of modelling
#' period. Recommended to not start in the first date in dataset to gain adstock
#' effect from previous periods. Also, columns to rows ratio in the input data
#' to be >=10:1, or in other words at least 10 observations to 1 independent variable.
#' This window will determine the date range of the data period within your dataset
#' you will be using to specifically regress the effects of media, organic and
#' context variables on your dependent variable. We recommend using a full
#' \code{dt_input} dataset with a minimum of 1 year of history, as it will be used
#' in full for the model calculation of trend, seasonality and holidays effects.
#' Whereas the window period will determine how much of the full data set will be
#' used for media, organic and context variables.
#' @param calibration_input data.frame. Optional. Provide experimental results to
#' calibrate. Your input should include the following values for each experiment:
#' channel, liftStartDate, liftEndDate, liftAbs, spend, confidence, metric.
#' You can calibrate any spend or organic variable with a well designed experiment.
#' Check "Guide for calibration source" section.
#' @param InputCollect Default to NULL. \code{robyn_inputs}'s output when
#' \code{hyperparameters} are not yet set.
#' @param ... Additional parameters passed to \code{prophet} functions.
#' @examples
#' \donttest{
#' # Load simulated input data
#' data("dt_simulated_weekly")
#' # Load standard prophet holidays
#' data("dt_prophet_holidays")
#'
#' InputCollect <- robyn_inputs(
#'   dt_input = dt_simulated_weekly,
#'   dt_holidays = dt_prophet_holidays,
#'   date_var = "DATE",
#'   dep_var = "revenue",
#'   dep_var_type = "revenue",
#'   prophet_vars = c("trend", "season", "holiday"),
#'   prophet_country = "DE",
#'   context_vars = c("competitor_sales_B", "events"),
#'   paid_media_spends = c("tv_S", "ooh_S", "print_S", "facebook_S", "search_S"),
#'   paid_media_vars = c("tv_S", "ooh_S", "print_S", "facebook_I", "search_clicks_P"),
#'   organic_vars = c("newsletter"),
#'   factor_vars = c("events"),
#'   window_start = "2016-11-23",
#'   window_end = "2018-08-22",
#'   adstock = "geometric",
#'   # To be defined separately
#'   hyperparameters = NULL,
#'   calibration_input = NULL
#' )
#' print(InputCollect)
#' }
#' @return List. Contains all input parameters and modified results
#' using \code{Robyn:::robyn_engineering()}. This list is ready to be
#' used on other functions like \code{robyn_run()} and \code{print()}.
#' Class: \code{robyn_inputs}.
#' @export
robyn_inputs <- function(dt_input = NULL,
                         dt_holidays = NULL,
                         date_var = "auto",
                         dep_var = NULL,
                         dep_var_type = NULL,
                         prophet_vars = NULL,
                         prophet_signs = NULL,
                         prophet_country = NULL,
                         context_vars = NULL,
                         context_signs = NULL,
                         paid_media_spends = NULL,
                         paid_media_vars = NULL,
                         paid_media_signs = NULL,
                         organic_vars = NULL,
                         organic_signs = NULL,
                         factor_vars = NULL,
                         adstock = NULL,
                         hyperparameters = NULL,
                         window_start = NULL,
                         window_end = NULL,
                         calibration_input = NULL,
                         InputCollect = NULL,
                         ...) {

  ### Use case 1: running robyn_inputs() for the first time
  if (is.null(InputCollect)) {
<<<<<<< HEAD
    dt_input <- as_tibble(dt_input)
    # if (!is.null(dt_holidays)) dt_holidays <- as_tibble(dt_holidays) %>%
    # mutate(ds = as.Date(.data$ds, origin = "1970-01-01"))
    if (!is.null(dt_holidays)) dt_holidays <- as_tibble(dt_holidays)


    ## Check for NA valuesss
=======
    dt_input <- as.data.table(dt_input)
    if (!is.null(dt_holidays)) dt_holidays <- as.data.table(dt_holidays)

    ## Check for NA values
>>>>>>> c3b1cf78
    check_nas(dt_input)
    message(paste("robyn_inputs check_nas(dt_input) done:", collapse = ", ")))

    check_nas(dt_holidays)
    message(paste("robyn_inputs check_nas(dt_holidays) done:", collapse = ", ")))


    ## Check vars names (duplicates and valid)
<<<<<<< HEAD
    check_varnames(
      dt_input, dt_holidays,
      dep_var, date_var,
      context_vars, paid_media_spends,
      organic_vars
    )
=======
    check_varnames(dt_input, dt_holidays,
                   dep_var, date_var,
                   context_vars, paid_media_spends,
                   organic_vars)
>>>>>>> c3b1cf78

    ## Check date input (and set dayInterval and intervalType)
    date_input <- check_datevar(dt_input, date_var)
    message(paste("robyn_inputs check_datevar(dt_input, date_var) done:", collapse = ", ")))
    dt_input <- date_input$dt_input # sorted date by ascending
    message(paste("robyn_inputs dt_input <- date_input$dt_input done:", collapse = ", ")))
    date_var <- date_input$date_var # when date_var = "auto"
    message(paste("robyn_inputs date_var done:", collapse = ", ")))
    dayInterval <- date_input$dayInterval
    message(paste("robyn_inputs dayInterval done:", collapse = ", ")))
    intervalType <- date_input$intervalType
    message(paste("robyn_inputs intervalType done:", collapse = ", ")))

    ## Check dependent var
    check_depvar(dt_input, dep_var, dep_var_type)

    ## Check prophet
<<<<<<< HEAD
    if (is.null(dt_holidays) | is.null(prophet_vars)) {
      dt_holidays <- prophet_vars <- prophet_country <- prophet_signs <- NULL
    }
    prophet_signs <- check_prophet(dt_holidays, prophet_country, prophet_vars, prophet_signs, dayInterval)
    message(paste("robyn_inputs prophet_signs done:", collapse = ", ")))
=======
    if (is.null(dt_holidays) | is.null(prophet_vars))
      dt_holidays <- prophet_vars <- prophet_country <- prophet_signs <- NULL
    prophet_signs <- check_prophet(dt_holidays, prophet_country, prophet_vars, prophet_signs, dayInterval)
>>>>>>> c3b1cf78

    ## Check baseline variables (and maybe transform context_signs)
    context <- check_context(dt_input, context_vars, context_signs)
    context_signs <- context$context_signs

    ## Check paid media variables (set mediaVarCount and maybe transform paid_media_signs)
    if (is.null(paid_media_vars)) paid_media_vars <- paid_media_spends
    paidmedia <- check_paidmedia(dt_input, paid_media_vars, paid_media_signs, paid_media_spends)
    paid_media_signs <- paidmedia$paid_media_signs
    mediaVarCount <- paidmedia$mediaVarCount
    exposure_vars <- paid_media_vars[!(paid_media_vars == paid_media_spends)]

    ## Check organic media variables (and maybe transform organic_signs)
    organic <- check_organicvars(dt_input, organic_vars, organic_signs)
    organic_signs <- organic$organic_signs

    ## Check factor_vars
    check_factorvars(factor_vars, context_vars, organic_vars)

    ## Check all vars
    all_media <- c(paid_media_spends, organic_vars)
    all_ind_vars <- c(prophet_vars, context_vars, all_media)
    check_allvars(all_ind_vars)

    ## Check data dimension
    check_datadim(dt_input, all_ind_vars, rel = 10)

    ## Check window_start & window_end (and transform parameters/data)
    windows <- check_windows(dt_input, date_var, all_media, window_start, window_end)
<<<<<<< HEAD
    message(paste("robyn_inputs check_windows done:", collapse = ", ")))

    if (TRUE) {
      dt_input <- windows$dt_input
      window_start <- windows$window_start
      rollingWindowStartWhich <- windows$rollingWindowStartWhich
      refreshAddedStart <- windows$refreshAddedStart
      window_end <- windows$window_end
      rollingWindowEndWhich <- windows$rollingWindowEndWhich
      rollingWindowLength <- windows$rollingWindowLength
    }
=======
    dt_input <- windows$dt_input
    window_start <- windows$window_start
    rollingWindowStartWhich <- windows$rollingWindowStartWhich
    refreshAddedStart <- windows$refreshAddedStart
    window_end <- windows$window_end
    rollingWindowEndWhich <- windows$rollingWindowEndWhich
    rollingWindowLength <- windows$rollingWindowLength
>>>>>>> c3b1cf78

    ## Check adstock
    adstock <- check_adstock(adstock)

    ## Check hyperparameters (if passed)
    hyperparameters <- check_hyperparameters(
<<<<<<< HEAD
      hyperparameters, adstock, paid_media_spends, organic_vars, exposure_vars
    )
    message(paste("robyn_inputs check_hyperparameters done:", collapse = ", ")))

=======
      hyperparameters, adstock, paid_media_spends, organic_vars, exposure_vars)
>>>>>>> c3b1cf78

    ## Check calibration and iters/trials
    calibration_input <- check_calibration(
      dt_input, date_var, calibration_input, dayInterval, dep_var,
<<<<<<< HEAD
      window_start, window_end, paid_media_spends, organic_vars
    )

    ## Not used variables
    unused_vars <- colnames(dt_input)[!colnames(dt_input) %in% c(
      dep_var, date_var, context_vars, paid_media_vars, paid_media_spends, organic_vars
    )]
=======
      window_start, window_end, paid_media_spends, organic_vars)

    ## Not used variables
    unused_vars <- colnames(dt_input)[!colnames(dt_input) %in% c(
      dep_var, date_var, context_vars, paid_media_vars, paid_media_spends, organic_vars)]
>>>>>>> c3b1cf78

    ## Collect input
    InputCollect <- output <- list(
      dt_input = dt_input,
      dt_holidays = dt_holidays,
      dt_mod = NULL,
      dt_modRollWind = NULL,
      xDecompAggPrev = NULL,
      date_var = date_var,
      dayInterval = dayInterval,
      intervalType = intervalType,
      dep_var = dep_var,
      dep_var_type = dep_var_type,
      prophet_vars = prophet_vars,
      prophet_signs = prophet_signs,
      prophet_country = prophet_country,
      context_vars = context_vars,
      context_signs = context_signs,
      paid_media_vars = paid_media_vars,
      paid_media_signs = paid_media_signs,
      paid_media_spends = paid_media_spends,
      mediaVarCount = mediaVarCount,
      exposure_vars = exposure_vars,
      organic_vars = organic_vars,
      organic_signs = organic_signs,
      all_media = all_media,
      all_ind_vars = all_ind_vars,
      factor_vars = factor_vars,
      unused_vars = unused_vars,
      window_start = window_start,
      rollingWindowStartWhich = rollingWindowStartWhich,
      window_end = window_end,
      rollingWindowEndWhich = rollingWindowEndWhich,
      rollingWindowLength = rollingWindowLength,
      refreshAddedStart = refreshAddedStart,
      adstock = adstock,
      hyperparameters = hyperparameters,
      calibration_input = calibration_input,
      custom_params = list(...)
    )

    if (!is.null(hyperparameters)) {
<<<<<<< HEAD

=======
>>>>>>> c3b1cf78
      ### Conditional output 1.2
      ## Running robyn_inputs() for the 1st time & 'hyperparameters' provided --> run robyn_engineering()
      output <- robyn_engineering(InputCollect, ...)
    }

  } else {
    ### Use case 2: adding 'hyperparameters' and/or 'calibration_input' using robyn_inputs()
    # Check for legacy (deprecated) inputs
    check_legacy_input(InputCollect)

    ## Check calibration and iters/trials
    calibration_input <- check_calibration(
      dt_input = InputCollect$dt_input,
      date_var = InputCollect$date_var,
      calibration_input = calibration_input,
      dayInterval = InputCollect$dayInterval,
      dep_var = InputCollect$dep_var,
      window_start = InputCollect$window_start,
      window_end = InputCollect$window_end,
      paid_media_spends = InputCollect$paid_media_spends,
      organic_vars = InputCollect$organic_vars
    )
    ## Update calibration_input
    if (!is.null(calibration_input)) InputCollect$calibration_input <- calibration_input
    if (!is.null(hyperparameters)) InputCollect$hyperparameters <- hyperparameters
    if (is.null(InputCollect$hyperparameters) & is.null(hyperparameters)) {
      stop("must provide hyperparameters in robyn_inputs()")
    } else {
      ### Conditional output 2.1
      ## 'hyperparameters' provided --> run robyn_engineering()
      ## Update & check hyperparameters
      if (is.null(InputCollect$hyperparameters)) InputCollect$hyperparameters <- hyperparameters
      check_hyperparameters(InputCollect$hyperparameters, InputCollect$adstock, InputCollect$all_media)
      output <- robyn_engineering(InputCollect, ...)
    }
  }
  class(output) <- c("robyn_inputs", class(output))
  return(output)
}

#' @param x \code{robyn_inputs()} output.
#' @rdname robyn_inputs
#' @aliases robyn_inputs
#' @export
print.robyn_inputs <- function(x, ...) {
<<<<<<< HEAD
  mod_vars <- paste(setdiff(names(x$dt_mod), c("ds", "dep_var")), collapse = ", ")
=======
  mod_vars <- paste(setdiff(names(x$dt_mod), c('ds', 'dep_var')), collapse = ', ')
>>>>>>> c3b1cf78
  print(glued(
    "
Total Observations: {nrow(x$dt_input)} ({x$intervalType}s)
Input Table Columns ({ncol(x$dt_input)}):
  Date: {x$date_var}
  Dependent: {x$dep_var} [{x$dep_var_type}]
  Paid Media: {paste(x$paid_media_vars, collapse = ', ')}
  Paid Media Spend: {paste(x$paid_media_spends, collapse = ', ')}
  Context: {paste(x$context_vars, collapse = ', ')}
  Organic: {paste(x$organic_vars, collapse = ', ')}
  Prophet (Auto-generated): {prophet}
  Unused variables: {unused}

Date Range: {range}
Model Window: {windows} ({x$rollingWindowEndWhich - x$rollingWindowStartWhich + 1} {x$intervalType}s)
With Calibration: {!is.null(x$calibration_input)}
Custom parameters: {custom_params}

Adstock: {x$adstock}
{hyps}
",
<<<<<<< HEAD
    range = paste(range(as.data.frame(x$dt_input)[, sapply(x$dt_input, is.Date)]), collapse = ":"),
    windows = paste(x$window_start, x$window_end, sep = ":"),
    custom_params = if (length(x$custom_params) > 0) paste("\n", flatten_hyps(x$custom_params)) else "None",
    prophet = if (!is.null(x$prophet_vars)) {
      sprintf("%s on %s", paste(x$prophet_vars, collapse = ", "), x$prophet_country)
    } else {
      "\033[0;31mDeactivated\033[0m"
    },
    unused = if (length(x$unused_vars) > 0) {
      paste(x$unused_vars, collapse = ", ")
    } else {
      "None"
    },
    hyps = if (!is.null(x$hyperparameters)) {
      glued(
        "Hyper-parameters for media transformations:\n{flatten_hyps(x$hyperparameters)}"
      )
    } else {
      paste("Hyper-parameters:", "\033[0;31mNot set yet\033[0m")
    }
=======
    range = paste(range(as.data.frame(x$dt_input)[,sapply(x$dt_input, is.Date)]), collapse = ":"),
    windows = paste(x$window_start, x$window_end, sep = ":"),
    custom_params = if (length(x$custom_params) > 0) paste("\n", flatten_hyps(x$custom_params)) else "None",
    prophet = if (!is.null(x$prophet_vars))
      sprintf("%s on %s", paste(x$prophet_vars, collapse = ', '), x$prophet_country) else "\033[0;31mDeactivated\033[0m",
    unused = if (length(x$unused_vars) > 0)
      paste(x$unused_vars, collapse = ', ') else "None",
    hyps = if (!is.null(x$hyperparameters)) glued(
      "Hyper-parameters for media transformations:\n{flatten_hyps(x$hyperparameters)}") else
        paste("Hyper-parameters:", "\033[0;31mNot set yet\033[0m")
>>>>>>> c3b1cf78
    # lares::formatColoured("Not set yet", "red", cat = FALSE)
  ))
}


####################################################################
#' Get correct hyperparameter names
#'
#' Output all hyperparameter names and help specifying the list of
#' hyperparameters that is inserted into \code{robyn_inputs(hyperparameters = ...)}
#'
#' @section Guide to setup hyperparameters:
#'  \enumerate{
#'    \item Get correct hyperparameter names:
#'    All variables in \code{paid_media_vars} or \code{organic_vars} require hyperprameters
#'    and will be transformed by adstock & saturation. Difference between \code{organic_vars}
#'    and \code{organic_vars} is that \code{paid_media_vars} has spend that
#'    needs to be specified in \code{paid_media_spends} specifically. Run \code{hyper_names()}
#'    to get correct hyperparameter names. All names in hyperparameters must
#'    equal names from \code{hyper_names()}, case sensitive.
#'    \item{Get guidance for setting hyperparameter bounds:
#'    For geometric adstock, use theta, alpha & gamma. For both weibull adstock options,
#'    use shape, scale, alpha, gamma.}
#'    \itemize{
#'    \item{Theta: }{In geometric adstock, theta is decay rate. guideline for usual media genre:
#'    TV c(0.3, 0.8), OOH/Print/Radio c(0.1, 0.4), digital c(0, 0.3)}
#'    \item{Shape: }{In weibull adstock, shape controls the decay shape. Recommended c(0.0001, 2).
#'    The larger, the more S-shape. The smaller, the more L-shape. Channel-type specific
#'    values still to be investigated}
#'    \item{Scale: }{In weibull adstock, scale controls the decay inflexion point. Very conservative
#'    recommended bounce c(0, 0.1), because scale can increase adstocking half-life greatly.
#'    Channel-type specific values still to be investigated}
#'    \item{Gamma: }{In s-curve transformation with hill function, gamma controls the inflexion point.
#'    Recommended bounce c(0.3, 1). The larger the gamma, the later the inflection point
#'    in the response curve}
#'    }
#'    \item{Set each hyperparameter bounds. They either contains two values e.g. c(0, 0.5),
#'    or only one value (in which case you've "fixed" that hyperparameter)}
#' }
#'
#' @section Helper plots:
#' \describe{
#'   \item{plot_adstock}{Get adstock transformation example plot,
#' helping you understand geometric/theta and weibull/shape/scale transformation}
#'   \item{plot_saturation}{Get saturation curve transformation example plot,
#' helping you understand hill/alpha/gamma transformation}
#' }
#'
#' @param adstock A character. Default to \code{InputCollect$adstock}.
#' Accepts "geometric", "weibull_cdf" or "weibull_pdf"
#' @param all_media A character vector. Default to \code{InputCollect$all_media}.
#' Includes \code{InputCollect$paid_media_vars} and \code{InputCollect$organic_vars}.
#' @examples
#' \donttest{
#' media <- c("facebook_S", "print_S", "tv_S")
#' hyper_names(adstock = "geometric", all_media = media)
#'
#' hyperparameters <- list(
#'   facebook_S_alphas = c(0.5, 3), # example bounds for alpha
#'   facebook_S_gammas = c(0.3, 1), # example bounds for gamma
#'   facebook_S_thetas = c(0, 0.3), # example bounds for theta
#'   print_S_alphas = c(0.5, 3),
#'   print_S_gammas = c(0.3, 1),
#'   print_S_thetas = c(0.1, 0.4),
#'   tv_S_alphas = c(0.5, 3),
#'   tv_S_gammas = c(0.3, 1),
#'   tv_S_thetas = c(0.3, 0.8)
#' )
#'
#' # Define hyper_names for weibull adstock
#' hyper_names(adstock = "weibull", all_media = media)
#'
#' hyperparameters <- list(
#'   facebook_S_alphas = c(0.5, 3), # example bounds for alpha
#'   facebook_S_gammas = c(0.3, 1), # example bounds for gamma
#'   facebook_S_shapes = c(0.0001, 2), # example bounds for shape
#'   facebook_S_scales = c(0, 0.1), # example bounds for scale
#'   print_S_alphas = c(0.5, 3),
#'   print_S_gammas = c(0.3, 1),
#'   print_S_shapes = c(0.0001, 2),
#'   print_S_scales = c(0, 0.1),
#'   tv_S_alphas = c(0.5, 3),
#'   tv_S_gammas = c(0.3, 1),
#'   tv_S_shapes = c(0.0001, 2),
#'   tv_S_scales = c(0, 0.1)
#' )
#' }
#' @return Character vector. Names of hyper-parameters that should be defined.
#' @export
hyper_names <- function(adstock, all_media) {
  adstock <- check_adstock(adstock)
  global_name <- c("thetas", "shapes", "scales", "alphas", "gammas", "lambdas")
  if (adstock == "geometric") {
    local_name <- sort(apply(expand.grid(all_media, global_name[grepl("thetas|alphas|gammas", global_name)]), 1, paste, collapse = "_"))
  } else if (adstock %in% c("weibull_cdf", "weibull_pdf")) {
    local_name <- sort(apply(expand.grid(all_media, global_name[grepl("shapes|scales|alphas|gammas", global_name)]), 1, paste, collapse = "_"))
  }
  return(local_name)
}


####################################################################
#' Check hyperparameter limits
#'
#' Reference data.frame that shows the upper and lower bounds valid
#' for each hyperparameter.
#'
#' @examples
#' hyper_limits()
#' @return Dataframe. Contains upper and lower bounds for each hyperparameter.
#' @export
hyper_limits <- function() {
  data.frame(
    thetas = c(">=0", "<1"),
    alphas = c(">0", "<10"),
    gammas = c(">0", "<=1"),
    shapes = c(">0", "<20"),
    scales = c(">=0", "<=1")
  )
}

####################################################################
# Apply prophet decomposition and spend exposure transformation
#
# \code{robyn_engineering()} is included in the \code{robyn_inputs()}
# function and will only run after all the condition checks are passed.
# It applies the decomposition of trend, season, holiday and weekday
# from \code{prophet} and builds the nonlinear fitting model when
# using non-spend variables in \code{paid_media_vars}, for example
# impressions for Facebook variables.
#
# @rdname robyn_inputs
robyn_engineering <- function(x, ...) {
  InputCollect <- x
  check_InputCollect(InputCollect)
  dt_input <- InputCollect$dt_input
  paid_media_vars <- InputCollect$paid_media_vars
  paid_media_spends <- InputCollect$paid_media_spends
  factor_vars <- InputCollect$factor_vars
  rollingWindowStartWhich <- InputCollect$rollingWindowStartWhich
  rollingWindowEndWhich <- InputCollect$rollingWindowEndWhich

  # dt_inputRollWind
  dt_inputRollWind <- dt_input[rollingWindowStartWhich:rollingWindowEndWhich, ]

  # dt_transform
  dt_transform <- dt_input
  message(paste("robyn_engineering dt_transform before merge:", paste(head(dt_transform,1), collapse = ", ")))
  colnames(dt_transform)[colnames(dt_transform) == InputCollect$date_var] <- "ds"
  colnames(dt_transform)[colnames(dt_transform) == InputCollect$dep_var] <- "dep_var"
  dt_transform <- arrange(dt_transform, .data$ds)
  message(paste("robyn_engineering dt_transform:", paste(head(dt_transform,2), collapse = ", ")))


  # dt_transformRollWind
  dt_transformRollWind <- dt_transform[rollingWindowStartWhich:rollingWindowEndWhich, ]

  ################################################################
  #### model exposure metric from spend

  # mediaCostFactor <- colSums(subset(dt_inputRollWind, select = paid_media_spends), na.rm = TRUE) /
  #   colSums(subset(dt_inputRollWind, select = paid_media_vars), na.rm = TRUE)
  #
  # exposure_selector <- paid_media_spends != paid_media_vars
  # names(exposure_selector) <- paid_media_vars
  #
  # if (any(exposure_selector)) {
  #   modNLSCollect <- list()
  #   yhatCollect <- list()
  #   plotNLSCollect <- list()
  #
  #   for (i in 1:InputCollect$mediaVarCount) {
  #     if (exposure_selector[i]) {
  #
  #       # run models (NLS and/or LM)
  #       dt_spendModInput <- subset(dt_inputRollWind, select = c(paid_media_spends[i], paid_media_vars[i]))
  #       results <- fit_spend_exposure(dt_spendModInput, mediaCostFactor[i], paid_media_vars[i])
  #       # compare NLS & LM, takes LM if NLS fits worse
  #       mod <- results$res
  #       exposure_selector[i] <- if (is.null(mod$rsq_nls)) FALSE else mod$rsq_nls > mod$rsq_lm
  #       # data to create plot
  #       dt_plotNLS <- data.table(
  #         channel = paid_media_vars[i],
  #         yhatNLS = if (exposure_selector[i]) results$yhatNLS else results$yhatLM,
  #         yhatLM = results$yhatLM,
  #         y = results$data$exposure,
  #         x = results$data$spend
  #       )
  #       dt_plotNLS <- melt.data.table(dt_plotNLS,
  #                                     id.vars = c("channel", "y", "x"),
  #                                     variable.name = "models", value.name = "yhat"
  #       )
  #       dt_plotNLS[, models := str_remove(tolower(models), "yhat")]
  #       # create plot
  #       models_plot <- ggplot(
  #         dt_plotNLS, aes(x = .data$x, y = .data$y, color = .data$models)
  #       ) +
  #         geom_point() +
  #         geom_line(aes(y = .data$yhat, x = .data$x, color = .data$models)) +
  #         labs(
  #           caption = paste0(
  #             "y=", paid_media_vars[i], ", x=", paid_media_spends[i],
  #             "\nnls: aic=", round(AIC(if (exposure_selector[i]) results$modNLS else results$modLM), 0),
  #             ", rsq=", round(if (exposure_selector[i]) mod$rsq_nls else mod$rsq_lm, 4),
  #             "\nlm: aic= ", round(AIC(results$modLM), 0), ", rsq=", round(mod$rsq_lm, 4)
  #           ),
  #           title = "Models fit comparison",
  #           x = "Spend", y = "Exposure", color = "Model"
  #         ) +
  #         theme_minimal() +
  #         theme(legend.position = "top", legend.justification = "left")
  #
  #       # save results into modNLSCollect. plotNLSCollect, yhatCollect
  #       modNLSCollect[[paid_media_vars[i]]] <- mod
  #       plotNLSCollect[[paid_media_vars[i]]] <- models_plot
  #       yhatCollect[[paid_media_vars[i]]] <- dt_plotNLS
  #     }
  #   }
  #
  #   modNLSCollect <- rbindlist(modNLSCollect)
  #   yhatNLSCollect <- rbindlist(yhatCollect)
  #   yhatNLSCollect$ds <- rep(dt_transformRollWind$ds, nrow(yhatNLSCollect) / nrow(dt_transformRollWind))
  # } else {
<<<<<<< HEAD
  modNLSCollect <- plotNLSCollect <- yhatNLSCollect <- NULL
=======
    modNLSCollect <- plotNLSCollect <- yhatNLSCollect <- NULL
>>>>>>> c3b1cf78
  # }

  # getSpendSum <- colSums(subset(dt_input, select = paid_media_spends), na.rm = TRUE)
  # getSpendSum <- data.frame(rn = paid_media_vars, spend = getSpendSum, row.names = NULL)

  ################################################################
  #### clean & aggregate data

  ## transform all factor variables
  if (length(factor_vars) > 0) {
    dt_transform <- mutate_at(dt_transform, factor_vars, as.factor)
    message(paste("robyn_engineering mute_at(dt_transform):", paste(head(dt_transform,2), collapse = ", ")))
  }

  ################################################################
  #### Obtain prophet trend, seasonality and change-points

  if (!is.null(InputCollect$prophet_vars) && length(InputCollect$prophet_vars) > 0) {
    if (length(InputCollect[["custom_params"]]) > 0) {
      custom_params <- InputCollect[["custom_params"]]
<<<<<<< HEAD
    } else {
      custom_params <- list(...)
    } # custom_params <- list()
=======
    } else custom_params <- list(...) # custom_params <- list()
>>>>>>> c3b1cf78
    robyn_args <- setdiff(
      unique(c(
        names(as.list(args(robyn_run))),
        names(as.list(args(robyn_outputs))),
        names(as.list(args(robyn_inputs))),
        names(as.list(args(robyn_refresh)))
      )),
      c("", "...")
    )
    prophet_custom_args <- setdiff(names(custom_params), robyn_args)
<<<<<<< HEAD
    if (length(prophet_custom_args) > 0) {
      message(paste("Using custom prophet parameters:", paste(prophet_custom_args, collapse = ", ")))
    }
=======
    if (length(prophet_custom_args)>0)
      message(paste("Using custom prophet parameters:", paste(prophet_custom_args, collapse = ", ")))
>>>>>>> c3b1cf78
    dt_transform <- prophet_decomp(
      dt_transform,
      dt_holidays = InputCollect$dt_holidays,
      prophet_country = InputCollect$prophet_country,
      prophet_vars = InputCollect$prophet_vars,
      prophet_signs = InputCollect$prophet_signs,
      factor_vars = factor_vars,
      context_vars = InputCollect$context_vars,
      paid_media_spends = paid_media_spends,
      intervalType = InputCollect$intervalType,
      dayInterval = InputCollect$dayInterval,
      custom_params = custom_params
    )
  }

  ################################################################
  #### Finalize enriched input

  dt_transform <- subset(dt_transform, select = c("ds", "dep_var", InputCollect$all_ind_vars))
  InputCollect[["dt_mod"]] <- dt_transform
  InputCollect[["dt_modRollWind"]] <- dt_transform[rollingWindowStartWhich:rollingWindowEndWhich, ]
  InputCollect[["dt_inputRollWind"]] <- dt_inputRollWind
  InputCollect[["modNLSCollect"]] <- modNLSCollect
  InputCollect[["plotNLSCollect"]] <- plotNLSCollect
  InputCollect[["yhatNLSCollect"]] <- yhatNLSCollect
<<<<<<< HEAD
  # InputCollect[["exposure_selector"]] <- exposure_selector
  # InputCollect[["mediaCostFactor"]] <- mediaCostFactor
=======
  #InputCollect[["exposure_selector"]] <- exposure_selector
  #InputCollect[["mediaCostFactor"]] <- mediaCostFactor
>>>>>>> c3b1cf78
  return(InputCollect)
}


####################################################################
#' Conduct prophet decomposition
#'
#' When \code{prophet_vars} in \code{robyn_inputs()} is specified, this
#' function decomposes trend, season, holiday and weekday from the
#' dependent variable.
#'
#' @inheritParams robyn_inputs
#' @param dt_transform A data.frame with all model features.
#' Must contain \code{ds} column for time variable values and
#' \code{dep_var} column for dependent variable values.
#' @param context_vars,paid_media_spends,intervalType,dayInterval,prophet_country,prophet_vars,prophet_signs,factor_vars
#' As included in \code{InputCollect}
#' @param custom_params List. Custom parameters passed to \code{prophet()}
#' @return A list containing all prophet decomposition output.
prophet_decomp <- function(dt_transform, dt_holidays,
                           prophet_country, prophet_vars, prophet_signs,
                           factor_vars, context_vars, paid_media_spends,
                           intervalType, dayInterval, custom_params) {
  check_prophet(dt_holidays, prophet_country, prophet_vars, prophet_signs, dayInterval)
<<<<<<< HEAD
  recurrence <- select(dt_transform, .data$ds, .data$dep_var) %>% rename("y" = "dep_var")
=======
  recurrence <- subset(dt_transform, select = c("ds", "dep_var"))
  colnames(recurrence)[2] <- "y"

>>>>>>> c3b1cf78
  holidays <- set_holidays(dt_transform, dt_holidays, intervalType)
  use_trend <- "trend" %in% prophet_vars
  use_holiday <- "holiday" %in% prophet_vars
  use_season <- "season" %in% prophet_vars | "yearly.seasonality" %in% prophet_vars
  use_weekday <- "weekday" %in% prophet_vars | "weekly.seasonality" %in% prophet_vars

  dt_regressors <- cbind(recurrence, subset(dt_transform, select = c(context_vars, paid_media_spends)))
<<<<<<< HEAD
  message(paste("prophet_decomp dt_regressors:", paste(dt_regressors, collapse = ", ")))
=======
>>>>>>> c3b1cf78

  prophet_params <- list(
    holidays = if (use_holiday) holidays[holidays$country == prophet_country, ] else NULL,
    yearly.seasonality = ifelse("yearly.seasonality" %in% names(custom_params),
<<<<<<< HEAD
      custom_params[["yearly.seasonality"]],
      use_season
    ),
    weekly.seasonality = ifelse("weekly.seasonality" %in% names(custom_params) & dayInterval <= 7,
      custom_params[["weekly.seasonality"]],
      use_weekday
    ),
=======
                                custom_params[["yearly.seasonality"]],
                                use_season),
    weekly.seasonality = ifelse("weekly.seasonality" %in% names(custom_params) & dayInterval <= 7,
                                custom_params[["weekly.seasonality"]],
                                use_weekday),
>>>>>>> c3b1cf78
    daily.seasonality = FALSE # No hourly models allowed
  )
  prophet_params <- append(prophet_params, custom_params)
  message(paste("prophet_decomp prophet_params:", paste(head(prophet_params,1), collapse = ", ")))
  modelRecurrence <- do.call(prophet, as.list(prophet_params))
  message(paste("prophet_decomp modelRecurrence  <- do.call(prophet, as.list(prophet_params)):", paste(head(modelRecurrence,1), collapse = ", ")))

  if (!is.null(factor_vars) && length(factor_vars) > 0) {
    dt_ohe <- dt_regressors %>%
      select(all_of(factor_vars)) %>%
      ohse()
    ohe_names <- names(dt_ohe)
    for (addreg in ohe_names) modelRecurrence <- add_regressor(modelRecurrence, addreg)
    dt_ohe <- select(dt_regressors, -all_of(factor_vars)) %>% bind_cols(dt_ohe)
    message(paste("prophet_decomp select(dt_regressors, -all_of(factor_vars)) %>% bind_cols(dt_ohe):", paste(head(dt_ohe,1), collapse = ", ")))
    mod_ohe <- fit.prophet(modelRecurrence, dt_ohe)
    message(paste("prophet_decomp fit.prophet(modelRecurrence, dt_ohe):", paste(head(mod_ohe,1), collapse = ", ")))
    dt_forecastRegressor <- predict(mod_ohe, dt_ohe)
    message(paste("prophet_decomp dt_forecastRegressor:", paste(head(dt_forecastRegressor,1), collapse = ", ")))
    forecastRecurrence <- select(dt_forecastRegressor, -contains("_lower"), -contains("_upper"))
    for (aggreg in factor_vars) {
      oheRegNames <- grep(paste0("^", aggreg, ".*"), names(forecastRecurrence), value = TRUE)
      get_reg <- rowSums(select(forecastRecurrence, all_of(oheRegNames)))
      dt_transform[, aggreg] <- scale(get_reg, center = min(get_reg), scale = FALSE)
    }
  } else {
    mod <- fit.prophet(modelRecurrence, dt_regressors)
    forecastRecurrence <- predict(mod, dt_regressors)
  }

  if (use_trend) {
    dt_transform$trend <- forecastRecurrence$trend[1:nrow(recurrence)]
  }
  if (use_season) {
    dt_transform$season <- forecastRecurrence$yearly[1:nrow(recurrence)]
  }
  if (use_weekday) {
    dt_transform$weekday <- forecastRecurrence$weekly[1:nrow(recurrence)]
  }
  if (use_holiday) {
    dt_transform$holiday <- forecastRecurrence$holidays[1:nrow(recurrence)]
  }

  return(dt_transform)
}

<<<<<<< HEAD
fit_spend_exposure <- function(dt_spendModInput, mediaCostFactor, paid_media_vars) { #   if (ncol(dt_spendModInput) != 2) stop("Pass only 2 columns"
=======
fit_spend_exposure <- function(dt_spendModInput, mediaCostFactor, paid_media_vars) {#   if (ncol(dt_spendModInput) != 2) stop("Pass only 2 columns"
>>>>>>> c3b1cf78
  colnames(dt_spendModInput) <- c("spend", "exposure")

  # remove spend == 0 to avoid DIV/0 error
  # dt_spendModInput$spend[dt_spendModInput$spend == 0] <- 0.01
  # # adapt exposure with avg when spend == 0
  # dt_spendModInput$exposure <- ifelse(
  #   dt_spendModInput$exposure == 0, dt_spendModInput$spend / mediaCostFactor,
  #   dt_spendModInput$exposure
  # )

  # Model 1: Michaelis-Menten model Vmax * spend/(Km + spend)
  tryCatch(
    {
      nlsStartVal <- list(
        Vmax = dt_spendModInput[, max(exposure)],
        Km = dt_spendModInput[, max(exposure) / 2]
      )

      modNLS <- nlsLM(exposure ~ Vmax * spend / (Km + spend),
        data = dt_spendModInput,
        start = nlsStartVal,
        control = nls.control(warnOnly = TRUE)
      )
      yhatNLS <- predict(modNLS)
      modNLSSum <- summary(modNLS)
      rsq_nls <- get_rsq(true = dt_spendModInput$exposure, predicted = yhatNLS)

      # # QA nls model prediction: check
      # yhatNLSQA <- modNLSSum$coefficients[1,1] * dt_spendModInput$spend / (modNLSSum$coefficients[2,1] + dt_spendModInput$spend) #exposure = v  * spend / (k + spend)
      # identical(yhatNLS, yhatNLSQA)
    },
    error = function(cond) {
      message("Michaelis-Menten fitting for ", paid_media_vars, " out of range. Using lm instead")
      modNLS <- yhatNLS <- modNLSSum <- rsq_nls <- NULL
    },
    warning = function(cond) {
      message("Michaelis-Menten fitting for ", paid_media_vars, " out of range. Using lm instead")
      modNLS <- yhatNLS <- modNLSSum <- rsq_nls <- NULL
    },
    finally = {
      if (!exists("modNLS")) modNLS <- yhatNLS <- modNLSSum <- rsq_nls <- NULL
    }
  )

  # build lm comparison model
  modLM <- lm(exposure ~ spend - 1, data = dt_spendModInput)
  yhatLM <- predict(modLM)
  modLMSum <- summary(modLM)
  rsq_lm <- modLMSum$adj.r.squared
  if (is.na(rsq_lm)) {
    stop("Please check if ", paid_media_vars, " contains only 0s")
  }
  if (max(rsq_lm, rsq_nls) < 0.7) {
    warning(paste(
      "Spend-exposure fitting for", paid_media_vars,
      "has rsq = ", max(rsq_lm, rsq_nls),
      "To increase the fit, try splitting the variable.",
      "Otherwise consider using spend instead."
    ))
  }

  output <- list(
    res = data.frame(
      channel = paid_media_vars,
      Vmax = if (!is.null(modNLS)) modNLSSum$coefficients[1, 1] else NA,
      Km = if (!is.null(modNLS)) modNLSSum$coefficients[2, 1] else NA,
      aic_nls = if (!is.null(modNLS)) AIC(modNLS) else NA,
      aic_lm = AIC(modLM),
      bic_nls = if (!is.null(modNLS)) BIC(modNLS) else NA,
      bic_lm = BIC(modLM),
      rsq_nls = if (!is.null(modNLS)) rsq_nls else 0,
      rsq_lm = rsq_lm,
      coef_lm = coef(modLMSum)[1]
    ),
    yhatNLS = yhatNLS,
    modNLS = modNLS,
    yhatLM = yhatLM,
    modLM = modLM,
    data = dt_spendModInput
  )

  return(output)
}

####################################################################
#' Fit a nonlinear model for media spend and exposure
#'
#' This function is called in \code{robyn_engineering()}. It uses
#' the Michaelis-Menten function to fit the nonlinear model. Fallback
#' model is the simple linear model \code{lm()} in case the nonlinear
#' model is fitting worse. A bad fit here might result in unreasonable
#' model results. Two options are recommended: Either splitting the
#' channel into sub-channels to achieve better fit, or just use
#' spend as \code{paid_media_vars}
#'
#' @param dt_spendModInput data.frame. Containing channel spends and
#' exposure data.
#' @param mediaCostFactor Numeric vector. The ratio between raw media
#' exposure and spend metrics.
#' @param paid_media_var Character. Paid media variable.
#' @return List. Containing the all spend-exposure model results.
fit_spend_exposure <- function(dt_spendModInput, mediaCostFactor, paid_media_var) {
  if (ncol(dt_spendModInput) != 2) stop("Pass only 2 columns")
  colnames(dt_spendModInput) <- c("spend", "exposure")

  # Model 1: Michaelis-Menten model Vmax * spend/(Km + spend)
  tryCatch(
    {
      nlsStartVal <- list(
<<<<<<< HEAD
        Vmax = max(dt_spendModInput$exposure),
        Km = max(dt_spendModInput$exposure) / 2
      )

      modNLS <- nlsLM(exposure ~ Vmax * spend / (Km + spend),
        data = dt_spendModInput,
        start = nlsStartVal,
        control = nls.control(warnOnly = TRUE)
=======
        Vmax = dt_spendModInput[, max(exposure)],
        Km = dt_spendModInput[, max(exposure) / 2]
      )

      modNLS <- nlsLM(exposure ~ Vmax * spend / (Km + spend),
                      data = dt_spendModInput,
                      start = nlsStartVal,
                      control = nls.control(warnOnly = TRUE)
>>>>>>> c3b1cf78
      )
      yhatNLS <- predict(modNLS)
      modNLSSum <- summary(modNLS)
      rsq_nls <- get_rsq(true = dt_spendModInput$exposure, predicted = yhatNLS)

      # # QA nls model prediction: check
      # yhatNLSQA <- modNLSSum$coefficients[1,1] * dt_spendModInput$spend / (modNLSSum$coefficients[2,1] + dt_spendModInput$spend) #exposure = v  * spend / (k + spend)
      # identical(yhatNLS, yhatNLSQA)
    },
    error = function(cond) {
      modNLS <- yhatNLS <- modNLSSum <- rsq_nls <- NULL
    },
    warning = function(cond) {
      modNLS <- yhatNLS <- modNLSSum <- rsq_nls <- NULL
    },
    finally = if (!exists("modNLS")) modNLS <- yhatNLS <- modNLSSum <- rsq_nls <- NULL
  )

  # Model 2: Build lm comparison model
  modLM <- lm(exposure ~ spend - 1, data = dt_spendModInput)
  yhatLM <- predict(modLM)
  modLMSum <- summary(modLM)
  rsq_lm <- modLMSum$adj.r.squared
  if (is.na(rsq_lm)) stop("Please check if ", paid_media_var, " contains only 0s")
  if (max(rsq_lm, rsq_nls) < 0.7) {
    warning(paste(
      "Spend-exposure fitting for", paid_media_var,
      "has rsq = ", round(max(rsq_lm, rsq_nls), 4),
      "To increase the fit, try splitting the variable.",
      "Otherwise consider using spend instead."
    ))
  }

  output <- list(
<<<<<<< HEAD
    res = data.frame(
=======
    res = data.table(
>>>>>>> c3b1cf78
      channel = paid_media_var,
      Vmax = if (!is.null(modNLS)) modNLSSum$coefficients[1, 1] else NA,
      Km = if (!is.null(modNLS)) modNLSSum$coefficients[2, 1] else NA,
      aic_nls = if (!is.null(modNLS)) AIC(modNLS) else NA,
      aic_lm = AIC(modLM),
      bic_nls = if (!is.null(modNLS)) BIC(modNLS) else NA,
      bic_lm = BIC(modLM),
      rsq_nls = if (!is.null(modNLS)) rsq_nls else 0,
      rsq_lm = rsq_lm,
      coef_lm = coef(modLMSum)[1]
    ),
    yhatNLS = yhatNLS,
    modNLS = modNLS,
    yhatLM = yhatLM,
    modLM = modLM,
    data = dt_spendModInput,
    type = ifelse(is.null(modNLS), "lm", "mm")
  )
  return(output)
}

####################################################################
#' Detect and set date variable interval
#'
#' Robyn only accepts daily, weekly and monthly data. This function
#' is only called in \code{robyn_engineering()}.
#'
#' @param dt_transform A data.frame. Transformed input data.
#' @param dt_holidays A data.frame. Raw input holiday data.
#' @param intervalType A character. Accepts one of the values:
#' \code{c("day","week","month")}
#' @return List. Containing the all spend-exposure model results.
set_holidays <- function(dt_transform, dt_holidays, intervalType) {
  opts <- c("day", "week", "month")
  if (!intervalType %in% opts) {
    stop("Pass a valid 'intervalType'. Any of: ", paste(opts, collapse = ", "))
  }

  if (intervalType == "day") {
    holidays <- dt_holidays
  }

  if (intervalType == "week") {
    weekStartInput <- lubridate::wday(dt_transform$ds[1], week_start = 1)
    if (!weekStartInput %in% c(1, 7)) stop("Week start has to be Monday or Sunday")
<<<<<<< HEAD
    holidays <- dt_holidays %>%
      mutate(ds = floor_date(.data$ds, unit = "week", week_start = weekStartInput)) %>%
      select(.data$ds, .data$holiday, .data$country, .data$year) %>%
      group_by(.data$ds, .data$country, .data$year) %>%
      summarise(holiday = paste(.data$holiday, collapse = ", "), n = n())
=======
    dt_holidays$dsWeekStart <- floor_date(dt_holidays$ds, unit = "week", week_start = weekStartInput)
    holidays <- dt_holidays[, .(ds = dsWeekStart, holiday, country, year)]
    holidays <- holidays[, lapply(.SD, paste0, collapse = "#"), by = c("ds", "country", "year"), .SDcols = "holiday"]
>>>>>>> c3b1cf78
  }

  if (intervalType == "month") {
    if (!all(day(dt_transform$ds) == 1)) {
      stop("Monthly data should have first day of month as datestampe, e.g.'2020-01-01'")
    }
    holidays <- dt_holidays %>%
      # mutate(ds = cut(.data$ds, intervalType)) %>%
      mutate(ds = cut(.data$ds, intervalType)) %>%
      select(.data$ds, .data$holiday, .data$country, .data$year) %>%
      group_by(.data$ds, .data$country, .data$year) %>%
      summarise(holiday = paste(.data$holiday, collapse = ", "), n = n())
  }

  return(holidays)
}<|MERGE_RESOLUTION|>--- conflicted
+++ resolved
@@ -177,7 +177,6 @@
 
   ### Use case 1: running robyn_inputs() for the first time
   if (is.null(InputCollect)) {
-<<<<<<< HEAD
     dt_input <- as_tibble(dt_input)
     # if (!is.null(dt_holidays)) dt_holidays <- as_tibble(dt_holidays) %>%
     # mutate(ds = as.Date(.data$ds, origin = "1970-01-01"))
@@ -185,61 +184,42 @@
 
 
     ## Check for NA valuesss
-=======
-    dt_input <- as.data.table(dt_input)
-    if (!is.null(dt_holidays)) dt_holidays <- as.data.table(dt_holidays)
-
-    ## Check for NA values
->>>>>>> c3b1cf78
     check_nas(dt_input)
-    message(paste("robyn_inputs check_nas(dt_input) done:", collapse = ", ")))
+    message(paste("robyn_inputs check_nas(dt_input) done:", collapse = ", "))
 
     check_nas(dt_holidays)
-    message(paste("robyn_inputs check_nas(dt_holidays) done:", collapse = ", ")))
+    message(paste("robyn_inputs check_nas(dt_holidays) done:", collapse = ", "))
 
 
     ## Check vars names (duplicates and valid)
-<<<<<<< HEAD
     check_varnames(
       dt_input, dt_holidays,
       dep_var, date_var,
       context_vars, paid_media_spends,
       organic_vars
     )
-=======
-    check_varnames(dt_input, dt_holidays,
-                   dep_var, date_var,
-                   context_vars, paid_media_spends,
-                   organic_vars)
->>>>>>> c3b1cf78
 
     ## Check date input (and set dayInterval and intervalType)
     date_input <- check_datevar(dt_input, date_var)
-    message(paste("robyn_inputs check_datevar(dt_input, date_var) done:", collapse = ", ")))
+    message(paste("robyn_inputs check_datevar(dt_input, date_var) done:", collapse = ", "))
     dt_input <- date_input$dt_input # sorted date by ascending
-    message(paste("robyn_inputs dt_input <- date_input$dt_input done:", collapse = ", ")))
+    message(paste("robyn_inputs dt_input <- date_input$dt_input done:", collapse = ", "))
     date_var <- date_input$date_var # when date_var = "auto"
-    message(paste("robyn_inputs date_var done:", collapse = ", ")))
+    message(paste("robyn_inputs date_var done:", collapse = ", "))
     dayInterval <- date_input$dayInterval
-    message(paste("robyn_inputs dayInterval done:", collapse = ", ")))
+    message(paste("robyn_inputs dayInterval done:", collapse = ", "))
     intervalType <- date_input$intervalType
-    message(paste("robyn_inputs intervalType done:", collapse = ", ")))
+    message(paste("robyn_inputs intervalType done:", collapse = ", "))
 
     ## Check dependent var
     check_depvar(dt_input, dep_var, dep_var_type)
 
     ## Check prophet
-<<<<<<< HEAD
     if (is.null(dt_holidays) | is.null(prophet_vars)) {
       dt_holidays <- prophet_vars <- prophet_country <- prophet_signs <- NULL
     }
     prophet_signs <- check_prophet(dt_holidays, prophet_country, prophet_vars, prophet_signs, dayInterval)
-    message(paste("robyn_inputs prophet_signs done:", collapse = ", ")))
-=======
-    if (is.null(dt_holidays) | is.null(prophet_vars))
-      dt_holidays <- prophet_vars <- prophet_country <- prophet_signs <- NULL
-    prophet_signs <- check_prophet(dt_holidays, prophet_country, prophet_vars, prophet_signs, dayInterval)
->>>>>>> c3b1cf78
+    message(paste("robyn_inputs prophet_signs done:", collapse = ", "))
 
     ## Check baseline variables (and maybe transform context_signs)
     context <- check_context(dt_input, context_vars, context_signs)
@@ -269,8 +249,7 @@
 
     ## Check window_start & window_end (and transform parameters/data)
     windows <- check_windows(dt_input, date_var, all_media, window_start, window_end)
-<<<<<<< HEAD
-    message(paste("robyn_inputs check_windows done:", collapse = ", ")))
+    message(paste("robyn_inputs check_windows done:", collapse = ", "))
 
     if (TRUE) {
       dt_input <- windows$dt_input
@@ -281,34 +260,19 @@
       rollingWindowEndWhich <- windows$rollingWindowEndWhich
       rollingWindowLength <- windows$rollingWindowLength
     }
-=======
-    dt_input <- windows$dt_input
-    window_start <- windows$window_start
-    rollingWindowStartWhich <- windows$rollingWindowStartWhich
-    refreshAddedStart <- windows$refreshAddedStart
-    window_end <- windows$window_end
-    rollingWindowEndWhich <- windows$rollingWindowEndWhich
-    rollingWindowLength <- windows$rollingWindowLength
->>>>>>> c3b1cf78
 
     ## Check adstock
     adstock <- check_adstock(adstock)
 
     ## Check hyperparameters (if passed)
     hyperparameters <- check_hyperparameters(
-<<<<<<< HEAD
       hyperparameters, adstock, paid_media_spends, organic_vars, exposure_vars
     )
-    message(paste("robyn_inputs check_hyperparameters done:", collapse = ", ")))
-
-=======
-      hyperparameters, adstock, paid_media_spends, organic_vars, exposure_vars)
->>>>>>> c3b1cf78
+    message(paste("robyn_inputs check_hyperparameters done:", collapse = ", "))
 
     ## Check calibration and iters/trials
     calibration_input <- check_calibration(
       dt_input, date_var, calibration_input, dayInterval, dep_var,
-<<<<<<< HEAD
       window_start, window_end, paid_media_spends, organic_vars
     )
 
@@ -316,13 +280,6 @@
     unused_vars <- colnames(dt_input)[!colnames(dt_input) %in% c(
       dep_var, date_var, context_vars, paid_media_vars, paid_media_spends, organic_vars
     )]
-=======
-      window_start, window_end, paid_media_spends, organic_vars)
-
-    ## Not used variables
-    unused_vars <- colnames(dt_input)[!colnames(dt_input) %in% c(
-      dep_var, date_var, context_vars, paid_media_vars, paid_media_spends, organic_vars)]
->>>>>>> c3b1cf78
 
     ## Collect input
     InputCollect <- output <- list(
@@ -365,10 +322,6 @@
     )
 
     if (!is.null(hyperparameters)) {
-<<<<<<< HEAD
-
-=======
->>>>>>> c3b1cf78
       ### Conditional output 1.2
       ## Running robyn_inputs() for the 1st time & 'hyperparameters' provided --> run robyn_engineering()
       output <- robyn_engineering(InputCollect, ...)
@@ -414,11 +367,7 @@
 #' @aliases robyn_inputs
 #' @export
 print.robyn_inputs <- function(x, ...) {
-<<<<<<< HEAD
   mod_vars <- paste(setdiff(names(x$dt_mod), c("ds", "dep_var")), collapse = ", ")
-=======
-  mod_vars <- paste(setdiff(names(x$dt_mod), c('ds', 'dep_var')), collapse = ', ')
->>>>>>> c3b1cf78
   print(glued(
     "
 Total Observations: {nrow(x$dt_input)} ({x$intervalType}s)
@@ -440,7 +389,6 @@
 Adstock: {x$adstock}
 {hyps}
 ",
-<<<<<<< HEAD
     range = paste(range(as.data.frame(x$dt_input)[, sapply(x$dt_input, is.Date)]), collapse = ":"),
     windows = paste(x$window_start, x$window_end, sep = ":"),
     custom_params = if (length(x$custom_params) > 0) paste("\n", flatten_hyps(x$custom_params)) else "None",
@@ -461,18 +409,6 @@
     } else {
       paste("Hyper-parameters:", "\033[0;31mNot set yet\033[0m")
     }
-=======
-    range = paste(range(as.data.frame(x$dt_input)[,sapply(x$dt_input, is.Date)]), collapse = ":"),
-    windows = paste(x$window_start, x$window_end, sep = ":"),
-    custom_params = if (length(x$custom_params) > 0) paste("\n", flatten_hyps(x$custom_params)) else "None",
-    prophet = if (!is.null(x$prophet_vars))
-      sprintf("%s on %s", paste(x$prophet_vars, collapse = ', '), x$prophet_country) else "\033[0;31mDeactivated\033[0m",
-    unused = if (length(x$unused_vars) > 0)
-      paste(x$unused_vars, collapse = ', ') else "None",
-    hyps = if (!is.null(x$hyperparameters)) glued(
-      "Hyper-parameters for media transformations:\n{flatten_hyps(x$hyperparameters)}") else
-        paste("Hyper-parameters:", "\033[0;31mNot set yet\033[0m")
->>>>>>> c3b1cf78
     # lares::formatColoured("Not set yet", "red", cat = FALSE)
   ))
 }
@@ -696,11 +632,7 @@
   #   yhatNLSCollect <- rbindlist(yhatCollect)
   #   yhatNLSCollect$ds <- rep(dt_transformRollWind$ds, nrow(yhatNLSCollect) / nrow(dt_transformRollWind))
   # } else {
-<<<<<<< HEAD
   modNLSCollect <- plotNLSCollect <- yhatNLSCollect <- NULL
-=======
-    modNLSCollect <- plotNLSCollect <- yhatNLSCollect <- NULL
->>>>>>> c3b1cf78
   # }
 
   # getSpendSum <- colSums(subset(dt_input, select = paid_media_spends), na.rm = TRUE)
@@ -721,13 +653,9 @@
   if (!is.null(InputCollect$prophet_vars) && length(InputCollect$prophet_vars) > 0) {
     if (length(InputCollect[["custom_params"]]) > 0) {
       custom_params <- InputCollect[["custom_params"]]
-<<<<<<< HEAD
     } else {
       custom_params <- list(...)
     } # custom_params <- list()
-=======
-    } else custom_params <- list(...) # custom_params <- list()
->>>>>>> c3b1cf78
     robyn_args <- setdiff(
       unique(c(
         names(as.list(args(robyn_run))),
@@ -738,14 +666,9 @@
       c("", "...")
     )
     prophet_custom_args <- setdiff(names(custom_params), robyn_args)
-<<<<<<< HEAD
     if (length(prophet_custom_args) > 0) {
       message(paste("Using custom prophet parameters:", paste(prophet_custom_args, collapse = ", ")))
     }
-=======
-    if (length(prophet_custom_args)>0)
-      message(paste("Using custom prophet parameters:", paste(prophet_custom_args, collapse = ", ")))
->>>>>>> c3b1cf78
     dt_transform <- prophet_decomp(
       dt_transform,
       dt_holidays = InputCollect$dt_holidays,
@@ -771,13 +694,9 @@
   InputCollect[["modNLSCollect"]] <- modNLSCollect
   InputCollect[["plotNLSCollect"]] <- plotNLSCollect
   InputCollect[["yhatNLSCollect"]] <- yhatNLSCollect
-<<<<<<< HEAD
+
   # InputCollect[["exposure_selector"]] <- exposure_selector
   # InputCollect[["mediaCostFactor"]] <- mediaCostFactor
-=======
-  #InputCollect[["exposure_selector"]] <- exposure_selector
-  #InputCollect[["mediaCostFactor"]] <- mediaCostFactor
->>>>>>> c3b1cf78
   return(InputCollect)
 }
 
@@ -802,13 +721,7 @@
                            factor_vars, context_vars, paid_media_spends,
                            intervalType, dayInterval, custom_params) {
   check_prophet(dt_holidays, prophet_country, prophet_vars, prophet_signs, dayInterval)
-<<<<<<< HEAD
   recurrence <- select(dt_transform, .data$ds, .data$dep_var) %>% rename("y" = "dep_var")
-=======
-  recurrence <- subset(dt_transform, select = c("ds", "dep_var"))
-  colnames(recurrence)[2] <- "y"
-
->>>>>>> c3b1cf78
   holidays <- set_holidays(dt_transform, dt_holidays, intervalType)
   use_trend <- "trend" %in% prophet_vars
   use_holiday <- "holiday" %in% prophet_vars
@@ -816,15 +729,11 @@
   use_weekday <- "weekday" %in% prophet_vars | "weekly.seasonality" %in% prophet_vars
 
   dt_regressors <- cbind(recurrence, subset(dt_transform, select = c(context_vars, paid_media_spends)))
-<<<<<<< HEAD
   message(paste("prophet_decomp dt_regressors:", paste(dt_regressors, collapse = ", ")))
-=======
->>>>>>> c3b1cf78
 
   prophet_params <- list(
     holidays = if (use_holiday) holidays[holidays$country == prophet_country, ] else NULL,
     yearly.seasonality = ifelse("yearly.seasonality" %in% names(custom_params),
-<<<<<<< HEAD
       custom_params[["yearly.seasonality"]],
       use_season
     ),
@@ -832,13 +741,6 @@
       custom_params[["weekly.seasonality"]],
       use_weekday
     ),
-=======
-                                custom_params[["yearly.seasonality"]],
-                                use_season),
-    weekly.seasonality = ifelse("weekly.seasonality" %in% names(custom_params) & dayInterval <= 7,
-                                custom_params[["weekly.seasonality"]],
-                                use_weekday),
->>>>>>> c3b1cf78
     daily.seasonality = FALSE # No hourly models allowed
   )
   prophet_params <- append(prophet_params, custom_params)
@@ -885,11 +787,7 @@
   return(dt_transform)
 }
 
-<<<<<<< HEAD
-fit_spend_exposure <- function(dt_spendModInput, mediaCostFactor, paid_media_vars) { #   if (ncol(dt_spendModInput) != 2) stop("Pass only 2 columns"
-=======
-fit_spend_exposure <- function(dt_spendModInput, mediaCostFactor, paid_media_vars) {#   if (ncol(dt_spendModInput) != 2) stop("Pass only 2 columns"
->>>>>>> c3b1cf78
+fit_spend_exposure <- function(dt_spendModInput, mediaCostFactor, paid_media_vars) {
   colnames(dt_spendModInput) <- c("spend", "exposure")
 
   # remove spend == 0 to avoid DIV/0 error
@@ -999,7 +897,6 @@
   tryCatch(
     {
       nlsStartVal <- list(
-<<<<<<< HEAD
         Vmax = max(dt_spendModInput$exposure),
         Km = max(dt_spendModInput$exposure) / 2
       )
@@ -1008,16 +905,6 @@
         data = dt_spendModInput,
         start = nlsStartVal,
         control = nls.control(warnOnly = TRUE)
-=======
-        Vmax = dt_spendModInput[, max(exposure)],
-        Km = dt_spendModInput[, max(exposure) / 2]
-      )
-
-      modNLS <- nlsLM(exposure ~ Vmax * spend / (Km + spend),
-                      data = dt_spendModInput,
-                      start = nlsStartVal,
-                      control = nls.control(warnOnly = TRUE)
->>>>>>> c3b1cf78
       )
       yhatNLS <- predict(modNLS)
       modNLSSum <- summary(modNLS)
@@ -1052,11 +939,7 @@
   }
 
   output <- list(
-<<<<<<< HEAD
     res = data.frame(
-=======
-    res = data.table(
->>>>>>> c3b1cf78
       channel = paid_media_var,
       Vmax = if (!is.null(modNLS)) modNLSSum$coefficients[1, 1] else NA,
       Km = if (!is.null(modNLS)) modNLSSum$coefficients[2, 1] else NA,
@@ -1102,17 +985,11 @@
   if (intervalType == "week") {
     weekStartInput <- lubridate::wday(dt_transform$ds[1], week_start = 1)
     if (!weekStartInput %in% c(1, 7)) stop("Week start has to be Monday or Sunday")
-<<<<<<< HEAD
     holidays <- dt_holidays %>%
       mutate(ds = floor_date(.data$ds, unit = "week", week_start = weekStartInput)) %>%
       select(.data$ds, .data$holiday, .data$country, .data$year) %>%
       group_by(.data$ds, .data$country, .data$year) %>%
       summarise(holiday = paste(.data$holiday, collapse = ", "), n = n())
-=======
-    dt_holidays$dsWeekStart <- floor_date(dt_holidays$ds, unit = "week", week_start = weekStartInput)
-    holidays <- dt_holidays[, .(ds = dsWeekStart, holiday, country, year)]
-    holidays <- holidays[, lapply(.SD, paste0, collapse = "#"), by = c("ds", "country", "year"), .SDcols = "holiday"]
->>>>>>> c3b1cf78
   }
 
   if (intervalType == "month") {
